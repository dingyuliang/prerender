﻿using System;
using System.Collections.Generic;
using System.Linq;
using System.Threading.Tasks;
using Microsoft.AspNetCore.Http;
using System.Text;
using System.Net;
using System.IO;
using System.Text.RegularExpressions;
using System.Net.Http;
using Microsoft.Extensions.Primitives;
using Microsoft.AspNetCore.Http.Features;
using Microsoft.AspNetCore.Http.Extensions;
using System.Threading;

namespace DotNetCoreOpen.PrerenderMiddleware
{
    /// <summary>
    /// .NET Core Middleware for prerendering JavaScript logic for crawlers.
    /// </summary>
    public class PrerenderMiddleware
    {
        #region Static ReadOnly        
<<<<<<< HEAD
        const string DefaultIgnoredExtensions = "\\.(vxml|js|css|less|png|jpg|jpeg|gif|pdf|doc|txt|zip|mp3|rar|exe|wmv|doc|avi|ppt|mpg|mpeg|tif|wav|mov|psd|ai|xls|mp4|m4a|swf|dat|dmg|iso|flv|m4v|torrent)$";
=======
        const string DefaultIgnoredExtensions = "\\.(vxml|js|css|less|png|jpg|jpeg|gif|pdf|doc|txt|zip|mp3|rar|exe|wmv|doc|avi|ppt|mpg|mpeg|tif|wav|mov|psd|ai|xls|mp4|m4a|swf|dat|dmg|iso|flv|m4v|torrent)";
>>>>>>> fae8ca02
        static readonly Encoding DefaultEncoding = Encoding.UTF8;
        #endregion

        #region Fields
        protected readonly RequestDelegate _next = null;
        #endregion

        #region Ctor
        public PrerenderMiddleware(RequestDelegate next, PrerenderConfiguration configuration)
        {
            _next = next;
            Configuration = configuration;
        }
        #endregion

        #region Properties
        public PrerenderConfiguration Configuration { get; private set; }
        #endregion

        #region Invoke
        public async Task Invoke(HttpContext httpContext)
        {
            await Prerender(httpContext);
        }
        #endregion
        
        #region Prerender
        /// <summary>
        /// Prerender logic
        /// </summary>
        /// <param name="context"></param>
        private async Task Prerender(HttpContext httpContext)
        {
            var request = httpContext.Request;
            var response = httpContext.Response;
            var requestFeature = httpContext.Features.Get<IHttpRequestFeature>();
            
            if (IsValidForPrerenderPage(request, requestFeature))
            {
                // generate URL
                var requestUrl = request.GetDisplayUrl();
                // if traffic is forwarded from https://, we convert http:// to https://.
                if (string.Equals(request.Headers[Constants.HttpHeader_XForwardedProto], Constants.Https, StringComparison.OrdinalIgnoreCase)
                 && requestUrl.StartsWith(Constants.HttpProtocol, StringComparison.OrdinalIgnoreCase))
                {
                    requestUrl = Constants.HttpsProtocol + requestUrl.Substring(Constants.HttpProtocol.Length);
                }
                var prerenderUrl = $"{Configuration.ServiceUrl.Trim('/')}/{requestUrl}";

                // use HttpClient instead of HttpWebRequest, as HttpClient has AllowAutoRedirect option.
                var httpClientHandler = new HttpClientHandler() { AllowAutoRedirect = true };
                // Proxy Information
                if (!string.IsNullOrEmpty(Configuration.ProxyUrl) && Configuration.ProxyPort > 0)
                    httpClientHandler.Proxy = new WebProxy(Configuration.ProxyUrl, Configuration.ProxyPort);

                using (var httpClient = new HttpClient(httpClientHandler))
                {
                    httpClient.Timeout = TimeSpan.FromSeconds(60);
                    httpClient.DefaultRequestHeaders.CacheControl = new System.Net.Http.Headers.CacheControlHeaderValue() { NoCache = true };
                    httpClient.DefaultRequestHeaders.TryAddWithoutValidation(Constants.HttpHeader_ContentType, "text/html");
                    httpClient.DefaultRequestHeaders.TryAddWithoutValidation(Constants.HttpHeader_UserAgent, request.Headers[Constants.HttpHeader_UserAgent].ToString());

                    if (!string.IsNullOrEmpty(Configuration.Token))
                        httpClient.DefaultRequestHeaders.TryAddWithoutValidation(Constants.HttpHeader_XPrerenderToken, Configuration.Token);

                    using (var webMessage = await httpClient.GetAsync(prerenderUrl))
                    {
                        var text = default(string);
                        try
                        {
                            response.StatusCode = (int)webMessage.StatusCode;
                            foreach (var keyValue in webMessage.Headers)
                            {
                                response.Headers[keyValue.Key] = new StringValues(keyValue.Value.ToArray());
                            }

                            using (var stream = await webMessage.Content.ReadAsStreamAsync())
                            using (var reader = new StreamReader(stream))
                            {
                                webMessage.EnsureSuccessStatusCode();
                                text = reader.ReadToEnd();
                            }
                        }
                        catch (Exception e)
                        {
                            text = e.Message;
                        }
                        await response.WriteAsync(text);
                    }
                }
            }
            else
            {
                await _next.Invoke(httpContext);
            }
        }
        
        private bool IsValidForPrerenderPage(HttpRequest request, IHttpRequestFeature requestFeature)
        {
            var userAgent = request.Headers[Constants.HttpHeader_UserAgent];
            var rawUrl = requestFeature.RawTarget;
            var relativeUrl = request.Path.ToString();
            
            // check if follows google search engine suggestion
            if (request.Query.Keys.Any(a => a.Equals(Constants.EscapedFragment, StringComparison.OrdinalIgnoreCase)))
                return true;

            // check if has user agent
            if (string.IsNullOrEmpty(userAgent))
                return false;

            // check if it's crawler user agent.
            var crawlerUserAgentPattern = string.IsNullOrEmpty(Configuration.CrawlerUserAgentPattern) ? Constants.CrawlerUserAgentPattern : Configuration.CrawlerUserAgentPattern;
            if (string.IsNullOrEmpty(crawlerUserAgentPattern)
             || !Regex.IsMatch(userAgent, crawlerUserAgentPattern, RegexOptions.IgnorePatternWhitespace | RegexOptions.IgnoreCase))
                return false;

            // check if the extenion matchs default extension
            if (Regex.IsMatch(relativeUrl, DefaultIgnoredExtensions, RegexOptions.IgnorePatternWhitespace))
                return false;

            if (!string.IsNullOrEmpty(Configuration.AdditionalExtensionPattern) && Regex.IsMatch(relativeUrl, Configuration.AdditionalExtensionPattern, RegexOptions.IgnorePatternWhitespace))
                return false;

            if (!string.IsNullOrEmpty(Configuration.BlackListPattern)
              && Regex.IsMatch(rawUrl, Configuration.BlackListPattern, RegexOptions.IgnorePatternWhitespace))
                return false;

            if (!string.IsNullOrEmpty(Configuration.WhiteListPattern)
              && !Regex.IsMatch(rawUrl, Configuration.WhiteListPattern, RegexOptions.IgnorePatternWhitespace))
                return false;

            return true;

        }
        #endregion
    }
}<|MERGE_RESOLUTION|>--- conflicted
+++ resolved
@@ -20,12 +20,8 @@
     /// </summary>
     public class PrerenderMiddleware
     {
-        #region Static ReadOnly        
-<<<<<<< HEAD
+        #region Static ReadOnly
         const string DefaultIgnoredExtensions = "\\.(vxml|js|css|less|png|jpg|jpeg|gif|pdf|doc|txt|zip|mp3|rar|exe|wmv|doc|avi|ppt|mpg|mpeg|tif|wav|mov|psd|ai|xls|mp4|m4a|swf|dat|dmg|iso|flv|m4v|torrent)$";
-=======
-        const string DefaultIgnoredExtensions = "\\.(vxml|js|css|less|png|jpg|jpeg|gif|pdf|doc|txt|zip|mp3|rar|exe|wmv|doc|avi|ppt|mpg|mpeg|tif|wav|mov|psd|ai|xls|mp4|m4a|swf|dat|dmg|iso|flv|m4v|torrent)";
->>>>>>> fae8ca02
         static readonly Encoding DefaultEncoding = Encoding.UTF8;
         #endregion
 
